/// <reference types="@cloudflare/workers-types" />

/*
   Copyright (C) 2022-2023 384, Inc., All Rights Reserved
   Copyright (C) 2019-2022 Magnusson Institute, All Rights Reserved

   "Snackabra" is a registered trademark
   "384" is a registered trademark

   This program is free software: you can redistribute it and/or
   modify it under the terms of the GNU Affero General Public License
   as published by the Free Software Foundation, either version 3 of
   the License, or (at your option) any later version.

   This program is distributed in the hope that it will be useful, but
   WITHOUT ANY WARRANTY; without even the implied warranty of
   MERCHANTABILITY or FITNESS FOR A PARTICULAR PURPOSE.  See the GNU
   Affero General Public License for more details.

   You should have received a copy of the GNU Affero General Public
   License along with this program.  If not, see www.gnu.org/licenses/

*/

import type { EnvType } from './env'
import { VERSION, DEBUG, DEBUG2 } from './env'
<<<<<<< HEAD
import { _sb_assert, returnResult, returnError, handleErrors, serverConstants } from './workers'

console.log(`\n===============\n[channelserver] Loading version ${VERSION}\n===============\n`)
=======
import { _sb_assert, returnResult, returnError, handleErrors, } from './workers'
>>>>>>> ff9c2ade

if (DEBUG) console.log("++++ channel server code loaded ++++ DEBUG is enabled ++++")
if (DEBUG2) console.log("++++ DEBUG2 (verbose) enabled ++++")

import type { SBChannelKeys, SBChannelId, ChannelAdminData, SBUserId, /* SBUserPublicKey, */ SBChannelData } from 'snackabra';
import { SB384, arrayBufferToBase64, base64ToArrayBuffer, jsonParseWrapper, /* SBCrypto, */ version } from 'snackabra';
// const sbCrypto = new SBCrypto()

const SEP = '='.repeat(60) + '\n'

export default {
  async fetch(request: Request, env: EnvType) {
    if (DEBUG) {
      const msg = `==== [${request.method}] Fetch called: ${request.url}`;
      console.log(
        SEP +
        `\n${'='.repeat(msg.length)}` +
        `\n${msg}` +
        `\n${'='.repeat(msg.length)}` +
<<<<<<< HEAD
        SEP
=======
        `\n`
>>>>>>> ff9c2ade
      );
      if (DEBUG2) console.log(request.headers);
    }
    return await handleErrors(request, async () => {
      if (request.method == "OPTIONS")
        return returnResult(request, null, 200);
      const path = (new URL(request.url)).pathname.slice(1).split('/');
      if ((path.length >= 1) && (path[0] === 'api') && (path[1] == 'v2'))
        return handleApiRequest(path.slice(2), request, env);
      else
        return returnError(request, "Not found (must give API endpoint '/api/v2/...')", 404)
    });
  }
}

// calling this switches from 'generic' (anonymous) microservice to a
// (synchronous) Durable Object (unique per channel)
async function callDurableObject(channelId: SBChannelId, path: Array<string>, request: Request, env: EnvType) {
  const durableObjectId = env.channels.idFromName(channelId);
  const durableObject = env.channels.get(durableObjectId);
  const newUrl = new URL(request.url);
  newUrl.pathname = "/" + channelId + "/" + path.join("/");
  const newRequest = new Request(newUrl.toString(), request);
  if (DEBUG) {
    console.log(
      SEP, '\n',
      "==== callDurableObject():",
      "\nchannelId:", channelId, "\n", SEP,
      "\npath:", path, '\n', SEP,
      "\ndurableObjectId:\n", durableObjectId, '\n', SEP,
      "\nnewUrl:\n", newUrl, SEP)
    if (DEBUG2) { console.log(request); console.log(env) }
  }
  // we direct the fetch 'at' the durable object
  return durableObject.fetch(newRequest);
}
//MTG: would like to understand what this is used for exactly, I assume for understanding feature sets between various channel servers?
function channelServerInfo(request: Request, env: EnvType) {
  const url = new URL(request.url);
  let storageUrl: string | null = null
  if (url.hostname === 'localhost' && url.port === '3845') {
    storageUrl = 'http://localhost:3843';
  } else if (url.protocol === 'https:' && url.hostname.split('.').length >= 2) {
    const storageServer = env.STORAGE_SERVER; // Replace with your environment variable
    const domainParts = url.hostname.split('.');
    if (storageServer && domainParts.length >= 2) {
      domainParts[0] = storageServer; // Replace the top-level domain with STORAGE_SERVER
      storageUrl = `https://${domainParts.join('.')}`;
    }
  } // and if nothing matches then storageUrl is null:
  if (!storageUrl)
    return { error: "Could not determine storage server URL" }
  var retVal = {
    version: VERSION,
    storage_server: storageUrl,
    jslib_version: version,
    environment: env.ENVIRONMENT ? env.ENVIRONMENT : undefined,
  }
  return retVal
}

// 'path' is the request path, starting AFTER '/api/v2'
async function handleApiRequest(path: Array<string>, request: Request, env: EnvType) {
<<<<<<< HEAD
=======
  if (DEBUG) {
    console.log(`==== handleApiRequest() path:`, path);
    if (DEBUG2) console.log(request.headers);
  }
>>>>>>> ff9c2ade
  try {
    switch (path[0]) {
      case 'info':
        return returnResult(request, JSON.stringify(channelServerInfo(request, env)), 200)
      case 'channel':
        if (!path[1]) throw new Error("channel needs more params")
        return callDurableObject(path[1], path.slice(2), request, env);
      case "notifications":
        return returnError(request, "Device (Apple) notifications are disabled (use web notifications)", 400);
      case "getLastMessageTimes":
        // ToDo: this needs to be modified to receive a userId for each channel requested
        //       as well as limit how many can be queried at once
        return returnError(request, "getLastMessageTimes disabled on this server (see release notes)", 400)
      // {
      //   const _rooms: any = await request.json();
      //   const lastMessageTimes: Array<any> = [];
      //   for (let i = 0; i < _rooms.length; i++) {
      //     lastMessageTimes[_rooms[i]] = await lastTimeStamp(_rooms[i], env);
      //   }
      //   return returnResult(request, JSON.stringify(lastMessageTimes), 200);
      // }
      default:
        return returnResult(request, JSON.stringify({ error: "Not found (this is an API endpoint, the URI was malformed)" }), 404)
    }
  } catch (error: any) {
    return returnError(request, `[API Call error] [${request.url}]: \n` + error.message + '\n' + error.stack, 500);
  }
}

// .... currently getLastMessageTimes is disabled ... once it's back we will need this
// async function lastTimeStamp(room_id: SBChannelId, env: EnvType) {
//   let list_response = await env.MESSAGES_NAMESPACE.list({ "prefix": room_id });
//   let message_keys: any = list_response.keys.map((res) => {
//     return res.name
//   });
//   if (message_keys.length === 0) return '0'
//   while (!list_response.list_complete) {
//     list_response = await env.MESSAGES_NAMESPACE.list({ "cursor": list_response.cursor })
//     message_keys = [...message_keys, list_response.keys];
//   }
//   return message_keys[message_keys.length - 1].slice(room_id.length);
// }

//#region Local TYPES
interface Dictionary<T> {
  [index: string]: T;
}

type ApiCallMap = {
  [key: string]: ((arg0: Request) => Promise<Response>) | undefined;
};

type SessionType = {
  name: string,
  channelId: SBChannelId,
  webSocket: WebSocket,
  blockedMessages: Map<string, unknown>,
  quit: boolean,
  receivedUserInfo: boolean
}
//#endregion - Local TYPES

// <newPage> 
/**
 *
 * ChannelServer Durable Object Class
 * 
 * One instance per channel/room.
 *     
 * Note: historically channels were referred to as 'rooms'.
 */
export class ChannelServer implements DurableObject {
  channelId?: SBChannelId;

  /* all these properties are backed in storage (DO KV) with below keys */
  /* 'channelData'         */ channelData?: SBChannelData        // does not change
  /* 'motherChannel'       */ motherChannel?: SBChannelId      // does not change

  /* 'storageLimit'        */ storageLimit: number = 0;
  /* 'channelCapacity'     */ channelCapacity: number = 20;
  /* 'lastTimestamp'       */ lastTimestamp: number = 0;       // monotonically increasing timestamp

  /* 'ownerUnread'         */ ownerUnread: number = 0;
  /* 'locked'              */ locked: boolean = false;
  /* 'visitors'            */ visitors: Array<SBUserId> = [];
  /* 'joinRequests'        */ joinRequests: Array<SBUserId> = [];
  /* 'acceptedRequests'    */ acceptedRequests: Array<SBUserId> = [];
  /* 'encryptedLockedKeys' */ encryptedLockedKeys: Map<SBUserId, string> = new Map();

  storage: DurableObjectStorage;

  // env: EnvType;
  initializePromise: Promise<void> | null = null;
  sessions: Array<any> = [];
  #channelKeys?: SBChannelKeys

  // #channelKeyStrings?: ChannelKeyStrings

  // // 'room_owner' is old format, was kept as a (json) string of public key JWK of owner
  // room_owner_old_format: string | null = null; 

  // new format is a the public user id of owner (which is public key of owner/creator)
  // (for now we will maintain both formats in the key value stores, but in-memory eg DO
  //  objects work with roomOwnerId and newer clients need to understand that)
  // ownerId?: SBUserId
  
  ownerCalls: ApiCallMap;
  visitorCalls: ApiCallMap;
  adminCalls: ApiCallMap;
  // verified_guest: string = '';
  // visitors: Array<JsonWebKey> = [];
  // join_requests: Array<JsonWebKey> = [];
  // accepted_requests: Array<JsonWebKey> = [];
  // lockedKeys: Array<JsonWebKey> = []; // tracks history of lock keys
<<<<<<< HEAD
  // room_capacity: number = 20;
  // motd: string = '';
=======
  encryptedLockedKeys: Map<SBUserId, string> = new Map(); // maps from visitor pubKey to encrypted locked key
  room_capacity: number = 20;
  ownerUnread: number = 0;
  locked: boolean = false;
  motd: string = ''; // MTG: do we still need motd? Couldnt this be a message type on the channel?
>>>>>>> ff9c2ade
  ledgerKey: CryptoKey | null = null;
  // personalRoom: boolean = false; // new protocol - all rooms are "personal" (this is an SSO holdover)
  messagesCursor: string | null = null; // used for 'startAfter' option

  // DEBUG helper function to produce a string explainer of the current state
  #describe(): string {
    let s = 'CHANNEL STATE:\n';
    s += `channelId: ${this.channelData?.channelId}\n`;
    s += `ownerId: ${this.channelData?.ownerPublicKey}\n`;
    // s += `verified_guest: ${this.verified_guest}\n`;
    s += `channelCapacity: ${this.channelCapacity}\n`;
    // s += `ownerUnread: ${this.ownerUnread}\n`;
    s += `locked: ${this.locked}\n`;
    // s += `motd: ${this.motd}\n`;
    s += `storageLimit: ${this.storageLimit}\n`;
    // s += `personalRoom: ${this.personalRoom}\n`;
    s += `motherChannel: ${this.motherChannel}\n`;
    // s += `messagesCursor: ${this.messagesCursor}\n`;
    // s += `lastTimestamp: ${this.lastTimestamp}\n`;
    // s += `visitors: ${this.visitors}\n`;
    // s += `join_requests: ${this.join_requests}\n`;
    // s += `accepted_requests: ${this.accepted_requests}\n`;
    // s += `lockedKeys: ${this.lockedKeys}\n`;
    return s;
  }

  constructor(state: DurableObjectState, public env: EnvType) {
    // NOTE: DO storage has a different API than global KV, see:
    // https://developers.cloudflare.com/workers/runtime-apis/durable-objects/#transactional-storage-api
    this.storage = state.storage;
    // this.env = env;

    this.visitorCalls = {
      "/channelLocked": this.#isChannelLocked.bind(this),
      // "/create": this.#createNewChannel.bind(this),
      "/downloadData": this.#downloadAllData.bind(this),
      "/getChannelKeys": this.#getChannelKeys.bind(this),
      "/oldMessages": this.#handleOldMessages.bind(this),
      // "/postPubKey": this.#postPubKey.bind(this), // deprecated
      "/registerDevice": this.#registerDevice.bind(this), // deprecated
      "/getStorageLimit": this.#getStorageLimit.bind(this), // ToDo: should be per-userid basis
      "/storageRequest": this.#handleNewStorage.bind(this),
      "/uploadChannel": this.#uploadData.bind(this)
    }

    this.ownerCalls = {
      "/acceptVisitor": this.#acceptVisitor.bind(this),
      "/budd": this.#handleBuddRequest.bind(this),
      "/getAdminData": this.#handleAdminDataRequest.bind(this),
      "/getChannelCapacity": this.#getChannelCapacity.bind(this), // ToDo: this should be owner
      "/getJoinRequests": this.#getJoinRequests.bind(this),
      "/getMother": this.#getMother.bind(this),
      "/getPubKeys": this.#getPubKeys.bind(this),
      "/lockChannel": this.#lockChannel.bind(this),
      "/ownerKeyRotation": this.#ownerKeyRotation.bind(this), // deprecated
      "/ownerUnread": this.#getOwnerUnreadMessages.bind(this),
      "/updateChannelCapacity": this.#handleChannelCapacityChange.bind(this),
    }

    this.adminCalls = {
      // "/authorizeChannel": this.#authorizeChannel.bind(this),
    }
  }

  // // load channel from storage: either it's been descheduled, or it's a new channel
  // async #initialize(channelId: SBChannelId) {
  //   try {
  //     if (DEBUG) console.log(`==== ChannelServer.initialize() called for room: ${channelId} ====`)
  //     this.channelId = channelId;
  //     await this.storage.put('channelId', channelId); // in case we're new

  //     const ledgerKeyString = this.env.LEDGER_KEY; _sb_assert(ledgerKeyString, "ERROR: no ledger key found in environment (fatal)")

  //     // ledger is RSA-OAEP so we do not use sbCrypto
  //     const ledgerKey = await crypto.subtle.importKey("jwk", jsonParseWrapper(ledgerKeyString, 'L217'), { name: "RSA-OAEP", hash: 'SHA-256' }, true, ["encrypt"])
  //     this.ledgerKey = ledgerKey; // a bit quicker

  //     // // #getKey() needs it
  //     // this.personalRoom = (await this.#getKey('personalRoom')) == 'false' ? false : true;

  //     // const keyStrings: ChannelKeyStrings = {
  //     //   ownerKey: await this.#getKey('ownerKey') || '',
  //     //   encryptionKey: await this.#getKey('encryptionKey') || '',
  //     //   signKey: await this.#getKey('signKey') || ''
  //     //   // lock key is on a per-visitor basis
  //     // }
  //     // if (DEBUG) console.log("keyStrings: ", keyStrings)

  //     // verify owner key viz room ID
  //     const ownerKeyJWK: JsonWebKey = jsonParseWrapper(keyStrings.ownerKey, 'L426')
  //     if (!(await sbCrypto.verifyChannelId(ownerKeyJWK, channelId))) {
  //       if (DEBUG) {
  //         console.log("ERROR: owner key does not match room ID (fatal)");
  //         console.log("ownerKey: ", keyStrings.ownerKey);
  //         console.log("generated room_id: ", await sbCrypto.sb384Hash(ownerKeyJWK));
  //         console.log("room_id: ", channelId);
  //       }
  //       throw new Error("ERROR: owner key does not match room ID (fatal)");
  //     }

  //     this.#channelKeyStrings = keyStrings;
  //     this.#channelKeys = await sbCrypto.channelKeyStringsToCryptoKeys(keyStrings)

  //     this.lastTimestamp = Number(await this.#getKey('lastTimestamp')) || 0;
  //     this.room_owner_old_format = await this.#getKey('ownerKey');
  //     this.ownerId = await this.#getKey('ownerId');
  //     if (this.room_owner_old_format && !this.ownerId) {
  //       // create the new format
  //       const _owner = sbCrypto.JWKToSBUserId(jsonParseWrapper(this.room_owner_old_format, 'L436'))
  //       if (!_owner) {
  //         throw new Error("ERROR: unable to convert owner key to owner id (fatal)")
  //       } else {
  //         this.ownerId = _owner
  //         await this.storage.put('ownerId', this.ownerId) // upgrade KV
  //       }
  //     }
  //     this.verified_guest = await this.#getKey('guestKey') || '';
  //     const roomCapacity = await this.#getKey('room_capacity')
  //     this.room_capacity = roomCapacity === '0' ? 0 : Number(roomCapacity) || 20;
  //     this.visitors = jsonParseWrapper(await this.#getKey('visitors') || JSON.stringify([]), 'L220');
  //     this.ownerUnread = Number(await this.#getKey('ownerUnread')) || 0;
  //     this.locked = (await this.#getKey('locked')) === 'true' ? true : false;
  //     this.join_requests = jsonParseWrapper(await this.#getKey('join_requests') || JSON.stringify([]), 'L223');

  //     const storageTokenSizeString = await this.storage.get('storageTokenSize')
  //     const storageTokenSize = storageTokenSizeString ? Number(storageTokenSizeString) : undefined

  //     const storageLimit = Number(await this.#getKey('storageLimit'))

  //     if (storageLimit === Infinity) {
  //       // if there is no storageLimit, then this is a new room
  //       const ledgerData = await this.env.LEDGER_NAMESPACE.get(room_id);
  //       if (ledgerData) {
  //         // if there's a ledger entry then it's a budded room
  //         const { size, mother } = jsonParseWrapper(ledgerData, 'L311');

  //         // this.storageLimit = size // hmm
  //         if (storageTokenSize) {
  //           this.storageLimit = storageTokenSize
  //         } else {
  //           this.storageLimit = 0 // this will actually be topped up in 'upload'
  //         }
  //         if (DEBUG2) console.log(`note that size in ledger was ${size}, in case that differs from json`)
  //         this.motherChannel = mother
  //         if (DEBUG) console.log(`[initialize] Found storageLimit in ledger: ${this.storageLimit}`)
  //       } else {
  //         if (storageTokenSize) {
  //           this.storageLimit = storageTokenSize
  //           this.motherChannel = await this.storage.get('motherChannel') || 'unknown';
  //           if (DEBUG) console.log(`++++ new channel, initializing with storage token (${this.storageLimit / (1024 * 1024)} MiB)`)
  //         } else {
  //           this.storageLimit = NEW_CHANNEL_BUDGET;
  //           this.motherChannel = 'BOOTSTRAP';
  //           if (DEBUG) console.log(`++++ new channel, no SIZE provided, setting to default (${this.storageLimit / (1024 * 1024)} MiB)`)
  //         }
  //       }
  //       await this.storage.put('motherChannel', this.motherChannel);
  //       await this.storage.put('storageLimit', this.storageLimit);
  //     } else {
  //       this.storageLimit = storageLimit;
  //       this.motherChannel = await this.#getKey('motherChannel') || 'grandfathered';
  //     }

  //     this.accepted_requests = jsonParseWrapper(await this.#getKey('accepted_requests') || JSON.stringify([]), 'L224');
  //     // this.encryptedLockedKeys = jsonParseWrapper(await this.#getKey('encryptedLockedKeys'), 'L467') || [];
  //     this.encryptedLockedKeys = this.deserializeMap(await this.#getKey('encryptedLockedKeys') || '[]');

  //     // TODO: test refactored lock
  //     // for (let i = 0; i < this.accepted_requests.length; i++)
  //     //   // this.lockedKeys[this.accepted_requests[i]] = await storage.get(this.accepted_requests[i]);
  //     //   this.lockedKeys[this.accepted_requests[i].x!] = await this.storage.get(this.accepted_requests[i]);

  //     // this.motd = await this.#getKey('motd') || '';

  //     if (DEBUG) {
  //       console.log("Done creating room:")
  //       console.log("room_id: ", this.room_id)
  //       if (DEBUG2) console.log(this)
  //     }
  //   } catch (error: any) {
  //     throw new Error(`Failed to initialize channel (${error})`)
  //   }

  // }

  // load channel from storage: either it's been descheduled, or it's a new channel
  async #initialize(channelData: SBChannelData) {
    try {
      _sb_assert(channelData && channelData.channelId, "ERROR: no channel data found in parameters (fatal)")

      if (DEBUG) console.log(`==== ChannelServer.initialize() called for channel: ${channelData.channelId} ====`)

      // const _channelData: SBChannelData = jsonParseWrapper(await this.#getKey('channelData'), 'L409')
      // _sb_assert(_channelData, "ERROR: no channel data found in environment (fatal)")
      // _sb_assert(_channelData.channelId === channelId, "ERROR: channel data does not match channel ID (fatal)")

      const ledgerKeyString = this.env.LEDGER_KEY; _sb_assert(ledgerKeyString, "ERROR: no ledger key found in environment (fatal)")
      const ledgerKey = await crypto.subtle.importKey("jwk", jsonParseWrapper(ledgerKeyString, 'L424'), { name: "RSA-OAEP", hash: 'SHA-256' }, true, ["encrypt"])
      this.ledgerKey = ledgerKey; // a bit quicker

      this.lastTimestamp = Number(await this.#getKey('lastTimestamp')) || 0;
      this.channelCapacity = Number(await this.#getKey('channelCapacity')) || 20

      this.visitors = jsonParseWrapper(await this.#getKey('visitors') || JSON.stringify([]), 'L430');
      this.ownerUnread = Number(await this.#getKey('ownerUnread')) || 0;
      this.locked = (await this.#getKey('locked')) === 'true' ? true : false;
      this.joinRequests = jsonParseWrapper(await this.#getKey('joinRequests') || JSON.stringify([]), 'L433');

      this.storageLimit = Number(await this.#getKey('storageLimit'))

      this.acceptedRequests = jsonParseWrapper(await this.#getKey('acceptedRequests') || JSON.stringify([]), 'L437');
      this.encryptedLockedKeys = this.deserializeMap(await this.#getKey('encryptedLockedKeys') || '[]');

      // TODO: test refactored lock
      // for (let i = 0; i < this.accepted_requests.length; i++)
      //   // this.lockedKeys[this.accepted_requests[i]] = await storage.get(this.accepted_requests[i]);
      //   this.lockedKeys[this.accepted_requests[i].x!] = await this.storage.get(this.accepted_requests[i]);

      // we do these LAST since it signals that we've fully initialized the channel
      this.channelId = channelData.channelId;
      this.channelData = channelData

      if (DEBUG) console.log("++++ Done creating channel:\n", channelData.channelId, '\n', this.channelData)
      if (DEBUG2) console.log(SEP, 'Full DO info\n', this, '\n', SEP)

    } catch (error: any) {
      if (DEBUG) console.error(`Failed to initialize channel (${error})`)
      throw new Error(`Failed to initialize channel (${error})`)
    }

  }

  // this is the fetch picked up by the Durable Object
  async fetch(request: Request) {
    const url = new URL(request.url);
    const path = url.pathname.slice(1).split('/');

    // this should always be the channel ID
    if (!path || path.length < 2) return returnError(request, "ERROR: invalid API (should be '/api/v2/channel/<channelId>/<api>')", 400);
    const channelId = path[0]
    const apiCall = '/' + path[1]

    if (DEBUG) {
      console.log(
        '\n', SEP,
        '[Durable Object] fetch() called:\n',
        '  channelId:', channelId, '\n',
        '    apiCall:', apiCall, '\n',
        '  full path:', path, '\n',
        SEP, '\n', request.url, '\n', SEP)
      if (DEBUG2) console.log(request.headers, '\n', SEP)
    }

    if (this.channelId && channelId && (this.channelId !== channelId)) return returnError(request, "Internal Error (L478)", 500);

    if (apiCall === '/create') {
      if (this.channelId) return returnError(request, `ERROR: channel already exists (asked to create '${channelId}')`, 400);
      if (DEBUG) console.log('\n', SEP, '\n', 'NEW CHANNEL ... creating ...')
      const ret = await this.#createChannel(request.clone());
      if (DEBUG) console.log('.... created\n', SEP)
      if (ret) return ret; // if there was an error, return it, otherwise it was successful
      return returnResult(request, JSON.stringify({ success: true }), 200);
    }

    // if this object doesn't have it's correct channelId, that means it needs to be initialized
    if (!this.channelId) {
      const channelData = jsonParseWrapper(await (this.storage.get('channelData') as Promise<string>), 'L495') as SBChannelData
        // .catch((error: any) => {
        //   if (DEBUG) console.error("ERROR: failed to get channelId from storage: ", error)
        //   return returnError(request, `Internal Error (L498)`, 500);
        // });
      if (!channelData || !channelData.channelId) {
        // no channel, no object, no upload, no dice
        if (DEBUG) console.error('DO not initialized, but channelData is not in KV (?). Here is what we know:\n', channelId, '\n', channelData, '\n', SEP, '\n', this.#describe(), '\n', SEP)
        return returnError(request, "No such channel, or you are not authorized.", 401);
      }
      // channel exists but object needs reloading
      if (channelId !== channelData.channelId) {
        if (DEBUG) console.log("**** channelId mismatch:\n", channelId, "\n", channelData);
        return returnError(request, "Internal Error (L504)", 500);
      }
      // bootstrap from storage
      await this
        .#initialize(channelData) // it will throw an error if there's an issue
        .catch(() => { return returnError(request, `Internal Error (L509)`, 500); });
    }

    // if (this.verified_guest === '') // TODO: this needed?
    //   this.verified_guest = await this.#getKey('guestKey') || '';

    if (this.channelId !== path[0])
      return returnError(request, "ERROR: channelId mismatch (?) [L522]", 500);

    return await handleErrors(request, async () => {
      try {
        if (apiCall === "/websocket") {
          if (DEBUG) console.log("---- websocket request")
          if (request.headers.get("Upgrade") != "websocket") {
            if (DEBUG) console.log("---- websocket request, but not websocket (error)")
            return returnError(request, "Expected websocket", 400);
          }
          // note: if locked, verification is done in #handleSession()
          const ip = request.headers.get("CF-Connecting-IP");
          const pair = new WebSocketPair();
          if (DEBUG) console.log("---- websocket request, creating session")
          await this.#handleSession(pair[1], ip);
          if (DEBUG) console.log("---- websocket request, returning session")
          return new Response(null, { status: 101, webSocket: pair[0] });
        } else if (this.ownerCalls[apiCall]) {
          if (await this.#verifyAuthSign(request)) {
            if (DEBUG) console.log("owner call approved, API: ", apiCall)
            try {
              const result = await this.ownerCalls[apiCall]!(request);
              if (DEBUG) console.log("owner call succeeded")
              if (DEBUG2) console.log("result of owner API call: ", result)
              return result
            } catch (error: any) {
              console.log("ERROR: owner call failed: ", error)
              return returnError(request, `API ERROR [${apiCall}]: ${error.message} \n ${error.stack}`, 500);
            }
          } else {
            return returnError(request, "Owner verification failed (restricted API call)", 401);
          }
        } else if (this.visitorCalls[apiCall]) {
          // TODO: locked rooms should not be accessible until accepted
          // UPDATE: this is done at api call level, if locked and unless accepted, no api calls allowed
          // const data = jsonParseWrapper(msg.data.toString(), 'L733');
          // const _name: JsonWebKey = jsonParseWrapper(data.name, 'L578');
          // const isPreviousVisitor = sbCrypto.lookupKey(_name, this.visitors) >= 0;
          // const isAccepted = sbCrypto.lookupKey(_name, this.accepted_requests) >= 0;
          return await this.visitorCalls[apiCall]!(request);
        } else if (this.adminCalls[apiCall]) {
          // these calls will self-authenticate
          return await this.adminCalls[apiCall]!(request);
        } else {
          return returnError(request, "API endpoint not found: " + apiCall, 404)
        }
      } catch (error: any) {
        return returnError(request, `API ERROR [${apiCall}]: ${error.message} \n ${error.stack}`, 500);
      }
    });
  }

  // fetch most recent messages from local (worker) KV
  async #getRecentMessages(howMany: number, cursor = ''): Promise<Map<string, unknown>> {
<<<<<<< HEAD
    const listOptions: DurableObjectListOptions = { limit: howMany, prefix: this.channelId, reverse: true };
    if (cursor !== '')
      listOptions.startAfter = cursor;
=======
    const listOptions: DurableObjectListOptions = { limit: howMany, prefix: this.room_id, reverse: true };
    if (cursor !== '') {
      //MTG: this is what we actually want, I tested with this to make sure its correct. Discovered in music app CF docs are unclear on actual behavior.
      listOptions.end = cursor;
      // listOptions.startAfter = cursor;
    }
>>>>>>> ff9c2ade
    const keys = Array.from((await this.storage.list(listOptions)).keys());

    // see this blog post for details on why we're setting allowConcurrency:
    // https://blog.cloudflare.com/durable-objects-easy-fast-correct-choose-three/
    const getOptions: DurableObjectGetOptions = { allowConcurrency: true };
    const messageList = await this.storage.get(keys, getOptions);
    // we copy the Map we have in messageList, to a fresh map where each entry is converted with JSON.parse
    // because the parallel get above returns un-parsed objects (obviously)
    const messageMap = new Map<string, unknown>();
    for (const [key, value] of messageList.entries())
      messageMap.set(key, JSON.parse(value as string));
    // if (DEBUG) { console.log("getRecentMessages() messageList:"); console.log(messageMap) }
    return messageMap;
  }

  #setupSession(session: SessionType, msg: any) {
    const webSocket = session.webSocket;
    try {
      // The first message the client sends is the user info message with their pubKey.
      // Save it into their session object and in the visitor list.
      if (!this.#channelKeys) {
        webSocket.close(4000, "This room does not have an owner, or the owner has not enabled it. You cannot interact with it yet.");
        if (DEBUG) console.log("no owner - closing")
        return;
      }
      const data = jsonParseWrapper(msg.data.toString(), 'L610');
      if (data.pem) {
        webSocket.send(JSON.stringify({ error: "ERROR: PEM formats no longer used" }));
        return;
      }
      if (!data.userId) {
        // todo: actually in 2.0 jslib, every message includes userId
        webSocket.send(JSON.stringify({ error: "ERROR: First message needs to contain pubKey" }));
        return;
      }
      // const _name: JsonWebKey = jsonParseWrapper(data.name, 'L578');
      const userId: SBUserId = (data as any).userId
      // const isPreviousVisitor = sbCrypto.lookupKey(_name, this.visitors) >= 0;
      const isPreviousVisitor = this.visitors.includes(userId)
      // const isAccepted = sbCrypto.lookupKey(_name, this.accepted_requests) >= 0;
      const isAccepted = this.acceptedRequests.includes(userId)
      if (!isPreviousVisitor && this.visitors.length >= this.channelCapacity) {
        webSocket.close(4000, 'ERROR: The room is not accepting any more visitors.');
        return;
      }
      if (!isPreviousVisitor) {
        this.visitors.push(jsonParseWrapper(data.name, 'L594'));
        this.storage.put('visitors', JSON.stringify(this.visitors))
      }
      if (this.locked) {
        if (!isAccepted && !isPreviousVisitor) {
          this.joinRequests.push(data.name);
          this.storage.put('join_requests', JSON.stringify(this.joinRequests));
          // TODO ok did we not reject before? when/where should we signal/enforce?
          webSocket.close(4000, "ERROR: this is a locked room and you haven't yet been accepted by owner.");
          return;
        } else {
          // this is not done globally, but per visitor (with getchannelkeys)
          if (DEBUG)
            console.log("visitor is accepted to a locked room, will be provided with get channel keys")

          //   // TODO: this mechanism needs testing
          //   // const encrypted_key = this.lockedKeys[sbCrypto.lookupKey(_name, this.lockedKeys)];
          //   const encryptedLockedKey = this.encryptedLockedKeys.get(data.name) || null;
          //   if (encryptedLockedKey)
          //     this.#channelKeys!.encryptedLockedKey = encryptedLockedKey;
          // }
        }
      }
      // session.name = data.name;
      session.name = userId;
      webSocket.send(JSON.stringify({
        ready: true,
        keys: this.#channelKeys,
        // // encryptionKey: this.#channelKeyStrings!.encryptionKey,
        // // ownerKey: this.#channelKeyStrings!.ownerKey,
        // // signKey: this.#channelKeyStrings!.signKey,
        // ownerPublicKey: this.#channelKeys!.ownerPublicKey,
        // channelSignKey: this.#channelKeys!.channelSignKey,
        // // TODO: guest key?
        // motd: this.motd, roomLocked: this.locked
      }));
      session.channelId = "" + data.channelId;
      // Note that we've now received the user info message for this session
      session.receivedUserInfo = true;
    } catch (err: any) {
      webSocket.send(JSON.stringify({ error: "ERROR: problem setting up session: " + err.message + '\n' + err.stack }));
      return;
    }
  }

  async #handleSession(webSocket: WebSocket, _ip: string | null) {
    // per CF documentation, first accept() it; this conflicts with CF types
    if (!(webSocket as any).accept)
      // conservative coding viz typing override
      throw new Error("ERROR: webSocket does not have accept() method");
    (webSocket as any).accept(); // typing override
    // We don't send any messages to the client until it has sent us 
    // the initial user info (message which would be the client's pubKey)
    // Create our session and add it to the sessions list.
    const session: SessionType = {
      name: '',
      channelId: '',
      webSocket: webSocket,
      blockedMessages: await this.#getRecentMessages(100),
      quit: false, // tracks cleanup, true means go away
      receivedUserInfo: false,
    };

    // track active connections
    this.sessions.push(session);

    webSocket.addEventListener("message", msg => {
      try {
        if (session.quit) {
          webSocket.close(1011, "WebSocket broken (got a quit).");
          return;
        }
        if (!session.receivedUserInfo) {
          this.#setupSession(session, msg);
          return;
        }

        const msgData = jsonParseWrapper(msg.data.toString(), 'L692');

        if (DEBUG) {
          console.log("------------ getting websocket (event) msg from client ------------")
          if (DEBUG) {
            console.log(msg)
            console.log(msgData)
            console.log("-------------------------------------------------")
          }
        }

        if (msgData.ready) {
          // the client sends a "ready" message when it can start receiving
          if (DEBUG) console.log("got ready message from client")
          if (!session.blockedMessages) return;
          // Deliver all the messages we queued up since the user connected.
          webSocket.send(JSON.stringify(session.blockedMessages))
          session.blockedMessages.clear()
          return;
        }

        // convenience for owner to know what it's seen
        this.ownerUnread += 1;

        // This part is important. Time stamps are monotonically increasing, but if two messages
        // arrive simultaneously, they'll have the same timestamp. To avoid this, we always set
        // the timestamp to be at least one millisecond greater than the last timestamp we saw.
        // We store it as an integer in lastTimestamp, but in the message it is encoded as up
        // to a 42-bit string of 0s and 1s (which allows efficient prefix search). This format
        // allows timestamps up to some time in September, 2248, by which time we will be
        // counting from the founding date of our Mars escape colony anyway.
        const tsNum = Math.max(Date.now(), this.lastTimestamp + 1);
        this.lastTimestamp = tsNum;
        this.storage.put('lastTimestamp', tsNum)
        const ts = tsNum.toString(2).padStart(42, "0");

        // appending timestamp to channel id.
        const key = this.channelId + ts;

        // TODO: last use of Dictioary :-)
        const _x: Dictionary<string> = {}
        _x[key] = msgData;

        // We don't block on any of these: (ASYNC)

        // Here is the main workhorse ... actually send the message to every listener
        this.#broadcast(JSON.stringify(_x))

        // and store it for posterity both local and global KV
        this.storage.put(key, msg.data);
        this.env.MESSAGES_NAMESPACE.put(key, msg.data);
      } catch (error: any) {
        // Report any exceptions directly back to the client
        const err_msg = '[handleSession()] ' + error.message + '\n' + error.stack + '\n';
        if (DEBUG2) console.log(err_msg);
        try {
          webSocket.send(JSON.stringify({ error: err_msg }));
        } catch {
          console.log(`ERROR: was unable to propagate error to client: ${err_msg}`);
        }
      }
    });

    // On "close" and "error" events, remove matching sessions
    const closeOrErrorHandler = () => {
      session.quit = true; // tells any closure to go away
      this.sessions = this.sessions.filter(member => member !== session);
    };
    webSocket.addEventListener("close", closeOrErrorHandler);
    webSocket.addEventListener("error", closeOrErrorHandler);
  }

  // broadcasts a message to all clients.
  async #broadcast(message: any) {
    if (DEBUG) console.log("broadcasting message: ", message)
    if (typeof message !== "string")
      message = JSON.stringify(message);

    // TODO: we don't send notifications for everything? for example locked-out messages?
    if (DEBUG2) console.log("calling sendWebNotifications()", message);
    await this.#sendWebNotifications(message);

    // Iterate over all the sessions sending them messages.
    this.sessions = this.sessions.filter(session => {
      if (session.name) {
        try {
          if (DEBUG) console.log("sending message to session: ", session.name)
          session.webSocket.send(message);
          // todo: resuscitate checking for owner and managing owner unread count
          // if (session.name === this.#channelKeys?.ownerPubKeyX)
          //   this.ownerUnread -= 1;
          return true;
        } catch (err) {
          if (DEBUG) console.log("ERROR: failed to send message to session: ", session.name)
          session.quit = true;
          return false; // delete session
        }
      } else {
        // This session hasn't sent the initial user info message yet, so we're not sending them
        // messages yet (no secret lurking!). Queue the message to be sent later.
        if (DEBUG) console.log("queueing message for session: ", message)
        session.blockedMessages.push(message);
        return true;
      }
    });
    this.storage.put('ownerUnread', this.ownerUnread);
  }

  async #handleOldMessages(request: Request) {
    const { searchParams } = new URL(request.url);
    const currentMessagesLength = Number(searchParams.get('currentMessagesLength')) || 100;
    const cursor = searchParams.get('cursor') || '';
    const messageMap = await this.#getRecentMessages(currentMessagesLength, cursor);
    let messageArray: { [key: string]: any } = {};
    for (let [key, value] of messageMap)
      messageArray[key] = value;
    return returnResult(request, JSON.stringify(messageArray), 200);
  }

  async #getKey(type: string): Promise<string | null> {
    // if (this.personalRoom) {
    //   // keys managed by owner
    //   if (type === 'ledgerKey') return this.env.LEDGER_KEY;
    //   return await this.storage.get(type) || null;
    // }

    // // otherwise it's keys managed by SSO / server
    // if (type === 'ownerKey') {
    //   const _keys_id = (await this.env.KEYS_NAMESPACE.list({ prefix: this.channelId + '_ownerKey' })).keys.map(key => key.name);
    //   if (_keys_id.length == 0) return null;
    //   const keys = _keys_id.map(async key => await this.env.KEYS_NAMESPACE.get(key));
    //   const keyResult = await keys[keys.length - 1];
    //   _sb_assert(keyResult, "ERROR: no owner key found (fatal)");
    //   return keyResult!;
    // } else if (type === 'ledgerKey') {
    //   return await this.env.KEYS_NAMESPACE.get(type);
    // }

    switch (type) {
      case 'ledgerKey':
        return this.env.LEDGER_KEY
      default:
        return await this.storage.get(type) || null;
    }

    // return await this.env.KEYS_NAMESPACE.get(this.channelId + '_' + type);
  }

  // // deprecated (and this was flawed), see notes in jslib
  // async #postPubKey(request: Request) {
  //   return returnError(request, "postPubKey is deprecated", 400)
  // }

  async #handleChannelCapacityChange(request: Request) {
    const { searchParams } = new URL(request.url);
    const newLimit = searchParams.get('capacity');
    this.channelCapacity = Number(newLimit) || this.channelCapacity;
    this.storage.put('room_capacity', this.channelCapacity)
    return returnResult(request, JSON.stringify({ capacity: newLimit }), 200);
  }

  async #getChannelCapacity(request: Request) {
    return returnResult(request, JSON.stringify({ capacity: this.channelCapacity }), 200);
  }

  async #getOwnerUnreadMessages(request: Request) {
    return returnResult(request, JSON.stringify({ unreadMessages: this.ownerUnread }), 200);
  }

  async #getPubKeys(request: Request) {
    return returnResult(request, JSON.stringify({ keys: this.visitors }), 200);
  }

  async #acceptVisitor(request: Request) {
    const data = await request.json();
    // const acceptPubKey: JsonWebKey = jsonParseWrapper((data as any).pubKey, 'L783');
    const userId: SBUserId = (data as any).userId
    // const ind = this.join_requests.indexOf((data as any).pubKey as string);
    // const ind = sbCrypto.lookupKey(acceptPubKey, this.join_requests);
    const ind = this.joinRequests.indexOf(userId)
    if (ind >= 0) {
      this.acceptedRequests = [...this.acceptedRequests, ...this.joinRequests.splice(ind, 1)];
      if (DEBUG) console.log("Encrypted locked keys:", this.encryptedLockedKeys)
      this.encryptedLockedKeys.set((data as any).pubKey as string, (data as any).encryptedLockedKey);
      this.storage.put('accepted_requests', JSON.stringify(this.acceptedRequests));
      this.storage.put('encryptedLockedKeys', this.encryptedLockedKeys);
      this.storage.put('join_requests', JSON.stringify(this.joinRequests))
      return returnResult(request, JSON.stringify({}), 200);
    } else {
      return returnError(request, "Could not accept visitor (visitor not found)", 400)
    }
  }

  async #lockChannel(request: Request) {
    this.locked = true;
    for (let i = 0; i < this.visitors.length; i++) {
      const thisVisitor = this.visitors[i];
      if (thisVisitor) {
        if (this.acceptedRequests.indexOf(thisVisitor) < 0 && this.joinRequests.indexOf(thisVisitor) < 0)
          this.joinRequests.push(thisVisitor);
      }
    }
    this.storage.put('join_requests', JSON.stringify(this.joinRequests));
    this.storage.put('locked', this.locked)
    return returnResult(request, JSON.stringify({ locked: this.locked }), 200);
  }

  async #getJoinRequests(request: Request) {
    return returnResult(request, JSON.stringify({ join_requests: this.joinRequests }), 200);
  }

  async #isChannelLocked(request: Request) {
    return returnResult(request, JSON.stringify({ locked: this.locked }), 200);
  }

  // async #setMOTD(request: Request) {
  //   const data = await request.json();
  //   this.motd = (data as any).motd;
  //   this.storage.put('motd', this.motd);
  //   return returnResult(request, JSON.stringify({ motd: this.motd }), 200);
  // }

  serializeMap = (map: Map<string, string>): string => JSON.stringify(Array.from(map.entries()))
  deserializeMap = (jsonStr: string): Map<string, string> => new Map(JSON.parse(jsonStr));

  // TODO: we do not allow owner key rotations at the moment, but we need to add
  // regular key rotation(s), so keeping this as template code
  async #ownerKeyRotation(request: Request) {
    return returnError(request, "Owner key rotation not allowed", 405)
    // if (ALLOW_OWNER_KEY_ROTATION) {
    //   let _tries = 3;
    //   let _timeout = 10000;
    //   let _success = await this.#checkRotation(1);
    //   if (!_success) {
    //     while (_tries > 0) {
    //       _tries -= 1;
    //       _success = await this.#checkRotation(_timeout)
    //       if (_success) {
    //         break;
    //       }
    //       _timeout *= 2;
    //     }
    //     if (!_success) {
    //       return returnResult(request, JSON.stringify({ success: false }), 200);
    //     }
    //   }
    //   // const _updatedKey = await this.getKey('ownerKey');
    //   const _updatedKey = this.room_owner; // ToDo: user new ownerId format
    //   // ehm .. why was this removed?
    //   this.#broadcast(JSON.stringify({ control: true, ownerKeyChanged: true, ownerKey: _updatedKey }));
    //   this.room_owner = _updatedKey;

    //   // Now pushing all accepted requests back to join requests
    //   this.join_requests = [...this.join_requests, ...this.accepted_requests];
    //   this.accepted_requests = [];
    //   // this.lockedKeys = [];
    //   this.encryptedLockedKeys = new Map();
    //   this.storage.put('join_requests', JSON.stringify(this.join_requests))
    //   // this.storage.put('lockedKeys', JSON.stringify(this.lockedKeys))
    //   this.storage.put('encryptedLockedKeys', this.serializeMap(this.encryptedLockedKeys))
    //   this.storage.put('accepted_requests', JSON.stringify(this.accepted_requests));
    //   return returnResult(request, JSON.stringify({ success: true }), 200);
    // } else {
    //   return returnError(request, "Owner key rotation not allowed", 405);
    // }
  }

  // // clumsy event handling to track change; TODO cleanup
  // async #checkRotation(_timeout: number): Promise<boolean> {
  //   await new Promise((resolve) => setTimeout(
  //     () => {
  //       resolve(true);
  //     }, _timeout));
  //   return (true)
  // }

<<<<<<< HEAD
  /* NOTE: current design limits this to 2^52 bytes, future limit will be 2^64 bytes */
=======
  // NOTE: current design limits this to 2^52 bytes, future limit will be 2^64 bytes
  // TODO: this function has some odd behavior, needs testing. It seems to cut storage budget in half or return correctly in some cases? This was breaking when MTG was doing budd operations with the store code in sizes of 4GiB
>>>>>>> ff9c2ade
  #roundSize(size: number, roundUp = true) {
    if (size === Infinity) return Infinity; // special case
    if (size <= serverConstants.STORAGE_SIZE_MIN) size = serverConstants.STORAGE_SIZE_MIN;
    if (size > (2 ** 52)) throw new Error(`Storage size too large (max 2^52 and we got ${size})`);
    const exp1 = Math.floor(Math.log2(size));
    const exp2 = exp1 - 3;
    const frac = Math.floor(size / (2 ** exp2));
    const result = frac << exp2;
    if ((size > result) && roundUp) return result + (2 ** exp2);
    else return result;
  }

  // channels approve storage by creating storage token out of their budget
  async #handleNewStorage(request: Request) {
    // ToDo: per-user storage boundaries
    // if (this.locked) {
    //   // ToDo: need test cases
    //   const data = jsonParseWrapper(new TextDecoder().decode(await request.arrayBuffer()), 'L976') || {}
    //   // const isAccepted = sbCrypto.lookupKey(data.userId, this.accepted_requests) >= 0;
    //   const isAccepted = this.accepted_requests.includes(data.userId)
    //   if (!isAccepted)
    //     return returnError(request, '[/storageRequest]: Either no such channel or you are not authorized', 401);
    // }
    const { searchParams } = new URL(request.url);
    const size = this.#roundSize(Number(searchParams.get('size')));
    const storageLimit = this.storageLimit;
    if (size > storageLimit) return returnError(request, 'Not sufficient storage budget left in channel', 507);
    if (size > serverConstants.STORAGE_SIZE_MAX) return returnResult(request, `Storage size too large (max ${serverConstants.STORAGE_SIZE_MAX} bytes)`, 413);

    this.storageLimit = storageLimit - size;
    this.storage.put('storageLimit', this.storageLimit); // here we've consumed it
    const token = arrayBufferToBase64(crypto.getRandomValues(new Uint8Array(48)).buffer);
    await this.env.LEDGER_NAMESPACE.put(token,
      JSON.stringify(
        {
          used: false,
          size: size,
          motherChannel: this.channelId,
          created: Date.now()
        }
      ));

    // const token_buffer = crypto.getRandomValues(new Uint8Array(48)).buffer;
    // const token_hash_buffer = await crypto.subtle.digest('SHA-256', token_buffer)
    // const token_hash = arrayBufferToBase64(token_hash_buffer);
    // const kv_data = { used: false, size: size, motherChannel: this.channelId };
    // await this.env.LEDGER_NAMESPACE.put(token_hash, JSON.stringify(kv_data));
    // const encrypted_token_id = arrayBufferToBase64(await crypto.subtle.encrypt({ name: "RSA-OAEP" }, this.ledgerKey!, token_buffer));
    // const hashed_room_id = arrayBufferToBase64(await crypto.subtle.digest('SHA-256', (new TextEncoder).encode(this.channelId)));
    // const token = {
    //   token_hash: token_hash,
    //   hashed_room_id: hashed_room_id,
    //   encrypted_token_id: encrypted_token_id
    // };

    if (DEBUG) console.log(`[newStorage()]: Created new storage token (${token.slice(0, 12)}...) for ${size} bytes`);
    return returnResult(request, JSON.stringify(token), 200);
  }

  async #getStorageLimit(request: Request) {
    return returnResult(request, JSON.stringify({ storageLimit: this.storageLimit }), 200);
  }

  async #getMother(request: Request) {
    return returnResult(request, JSON.stringify({ motherChannel: this.motherChannel }), 200);
  }

  /*
     Transfer storage budget from one channel to another. Use the target
     channel's budget, and just get the channel ID from the request
     and look up and increment it's budget.
  */
  async #handleBuddRequest(request: Request): Promise<Response> {
    if (DEBUG2) console.log(request)
    const { searchParams } = new URL(request.url);
    const targetChannel = searchParams.get('targetChannel');

    if (!targetChannel)
      return returnError(request, '[budd()]: No target channel specified', 400);
<<<<<<< HEAD
    if (this.channelId === targetChannel)
=======
    if (this.room_id === targetChannel)
>>>>>>> ff9c2ade
      return returnResult(request, JSON.stringify({ success: true }), 200); // no-op
    if (!this.storageLimit) {
      if (DEBUG) console.log("storageLimit missing in mother channel (?)", this.#describe());
      return returnError(request, `[budd()]: Mother channel (${this.channelId.slice(0, 12)}...) either does not exist, or has not been initialized, or lacks storage budget`, 400);
    }

    // get the requested amount, apply various semantics on the budd operation
    let transferBudget = this.#roundSize(Number(searchParams.get('transferBudget'))) || 0;
    if (transferBudget >= 0) {
      if ((transferBudget === Infinity) || (transferBudget > serverConstants.MAX_BUDGET_TRANSFER)) {
        if (DEBUG2) console.log(`this value for transferBudget will be interpreted as stripping (all ${this.storageLimit} bytes):`, transferBudget)
        transferBudget = this.storageLimit; // strip it
      }
      if (transferBudget > this.storageLimit)
        // if a specific amount is requested that exceeds the budget, we do NOT interpret it as plunder
        return returnError(request, `[budd()]: Not enough storage budget in mother channel - requested ${transferBudget}, ${this.storageLimit} available`, 507);
    } else {
      // if it's negative, it's interpreted as how much to leave behind
      const _leaveBehind = -transferBudget;
      if (_leaveBehind > this.storageLimit)
        return returnError(request, `[budd()]: Not enough storage budget in mother channel - requested to leave behind ${_leaveBehind}, ${this.storageLimit} available`, 507);
      transferBudget = this.storageLimit - _leaveBehind;
    }
    if (transferBudget < serverConstants.NEW_CHANNEL_MINIMUM_BUDGET)
      return returnError(request, `Not enough storage request for a new channel (requested ${transferBudget} but minimum is ${serverConstants.NEW_CHANNEL_MINIMUM_BUDGET} bytes)`, 507);

    const data = await request.arrayBuffer();
    const jsonString = new TextDecoder().decode(data);
    let jsonData = jsonString ? jsonParseWrapper(jsonString, 'L1089') : {};
    if (jsonData.hasOwnProperty("SERVER_SECRET")) return returnError(request, `[budd()]: SERVER_SECRET set? Huh?`, 403);

    jsonData["SERVER_SECRET"] = this.env.SERVER_SECRET; // authorizing this creation/transfer; ToDo: should not propagate auth in this way
    jsonData["size"] = transferBudget;
    jsonData["motherChannel"] = this.channelId; // we leave a birth certificate behind

    const newUrl = new URL(request.url);
    newUrl.pathname = `/api/channel/${targetChannel}/uploadChannel`;
    const newRequest = new Request(newUrl.toString(), {
      method: 'POST',
      body: JSON.stringify(jsonData),
      headers: {
        'Content-Type': 'application/json'
      }
    });
    if (DEBUG) console.log("[budd()]: Converting request to upload request");
    if (DEBUG2) console.log(newRequest);

    // performing removal of budget - first deduct then kick off creation
    const newStorageLimit = this.storageLimit - transferBudget;
    this.storageLimit = newStorageLimit;
    await this.storage.put('storageLimit', newStorageLimit);
    if (DEBUG) console.log(`[budd()]: Removed ${transferBudget} bytes from ${this.channelId.slice(0, 12)}... and forwarding to ${targetChannel.slice(0, 12)}... (new mother storage limit: ${newStorageLimit} bytes)`);
    // we block on ledger since this will be verified
    await this.env.LEDGER_NAMESPACE.put(targetChannel, JSON.stringify({ mother: this.channelId, size: transferBudget }));
    if (DEBUG) console.log('++++ putting budget in ledger ... reading back:', await this.env.LEDGER_NAMESPACE.get(targetChannel))

    // note that if the next operation fails, the ledger entry for the transfer is still there for possible recovery
    return callDurableObject(targetChannel, ['uploadChannel'], newRequest, this.env)

    // return callDurableObject(targetChannel, [ `budd?targetChannel=${targetChannel}&transferBudget=${size}&serverSecret=${_secret}` ], request, this.env);
  }

  async #handleAdminDataRequest(request: Request) {
    try {
      const adminData: ChannelAdminData = {
        channelId: this.channelId,
        joinRequests: this.joinRequests,
        capacity: this.channelCapacity,
      }
      if (DEBUG) console.log("[handleAdminDataRequest] adminData:", adminData)
      return returnResult(request, JSON.stringify(adminData), 200);
    } catch (err) {
      if (DEBUG) console.log("[#handleAdminDataRequest] Error:", err)
      throw err
    }
  }

  // async #verifySign(secretKey: CryptoKey, sign: any, contents: string) {
  //   const _sign = base64ToArrayBuffer(decodeURIComponent(sign));
  //   const encoder = new TextEncoder();
  //   const encoded = encoder.encode(contents);
  //   const verified = await crypto.subtle.verify(
  //     { name: 'ECDSA', hash: 'SHA-256' },
  //     secretKey,
  //     _sign,
  //     encoded
  //   );
  //   return verified;
  // }

  // async #verifyCookie(request: Request): Promise<boolean> {
  //   const cookies: any = {};
  //   request.headers.has('cookie') && request.headers.get('cookie')!.split(';').forEach(function (cookie) {
  //     const parts = cookie.match(/(.*?)=(.*)$/)
  //     if (parts && parts.length > 2 && parts[1])
  //       cookies[parts[1].trim()] = (parts[2] || '').trim();
  //   });
  //   if (!cookies.hasOwnProperty('token_' + this.room_id))
  //     return false;
  //   const verificationKey = await crypto.subtle.importKey("jwk", jsonParseWrapper(await this.env.KEYS_NAMESPACE.get(this.room_id + '_authorizationKey'), 'L778'), {
  //     name: "ECDSA",
  //     namedCurve: "P-384"
  //   }, false, ['verify']);
  //   const auth_parts = cookies['token_' + this.room_id].split('.');
  //   const payload = auth_parts[0];
  //   const sign = auth_parts[1];
  //   return (await this.#verifySign(verificationKey, sign, payload + '_' + this.room_id) && ((new Date()).getTime() - parseInt(payload)) < 86400000);
  // }

  // this checks if OWNER has signed the request
  async #verifyAuthSign(request: Request): Promise<boolean> {
    try {
      if (DEBUG) console.log("==== verifyAuthSign():")
      if (!this.#channelKeys) {
        if (DEBUG) console.log("verifyAuthSign(): no channel keys")
        return false;
      }
      const authHeader = request.headers.get('authorization');
      if (DEBUG) console.log("[verifyAuthSign] authHeader:", authHeader)
      if (!authHeader) {
        if (DEBUG) {
          console.log("verifyAuthSign(): no authorization header")
          console.log("request.headers:", request.headers)
        }
        return false;
      }
      const auth_parts = authHeader.split('.');
      if (DEBUG) console.log("[verifyAuthSign] auth_parts:", auth_parts)
      if (auth_parts.length !== 2 || !auth_parts[0] || !auth_parts[1]) {
        if (DEBUG) console.log("verifyAuthSign(): auth_parts.length !== 2 or missing parts")
        return false;
      }
      if (new Date().getTime() - parseInt(auth_parts[0]) > 60000) {
        if (DEBUG) console.log("verifyAuthSign(): auth token expired")
        return false;
      }
      const sign = auth_parts[1];
      const owner = new SB384(this.#channelKeys!.userPublicKey)
      await owner.ready
      const roomSignKey = this.#channelKeys!.channelPublicKey
      const verificationKey = await crypto.subtle.deriveKey(
        {
          name: "ECDH",
          public: owner.publicKey  // looks like possible issues with cloudflare worker types?
        },
        roomSignKey,
        {
          name: "HMAC",
          hash: "SHA-256",
          length: 256
        },
        false,
        ["verify"]);
      if (DEBUG2) {
        console.log("==== [verifyAuthSign] ====")
        console.log("sign (auth_parts[1]): ", sign)
        console.log("ownerKey            : ", this.#channelKeys!.userPublicKey)
        console.log("roomSignKey         : ", roomSignKey)
        console.log("verificationKey     : ", verificationKey)
        console.log("auth_parts[0]       : ", auth_parts[0])
      }
      const result = await crypto.subtle.verify("HMAC", verificationKey, base64ToArrayBuffer(sign), new TextEncoder().encode(auth_parts[0]));
      if (DEBUG) console.log("[verifyAuthSign] returning: ", result)
      return result
    } catch (err) {
      console.error("[#verifyAuthSign]: ", err)
      throw (err)
    }
  }

  // async #verifyAuth(request: Request): Promise<boolean> {
  //   try {
  //     return await this.#verifyAuthSign(request) || await this.#verifyCookie(request)
  //   } catch (e) {
  //     console.error("[#verifyAuth] Error:", e); 
  //     throw e
  //   }
  // }

  // return (
  //   await this.#verifyCookie(request).catch((e) => { throw e; }) || 
  //   await this.#verifyAuthSign(request).catch((e) => { throw e; })
  //   )


  #registerDevice(request: Request) {
    return returnError(request, "registerDevice is disabled, use web notifications", 400)
  }

  // TODO: review this, it sends a return value that is not used
  async #sendWebNotifications(message: string) {
    const envNotifications = this.env.notifications
    if (!envNotifications) {
      if (DEBUG) console.log("Cannot send web notifications (expected behavior if you're running locally")
      return;
    }
    if (DEBUG) console.log("Sending web notification", message)
    message = JSON.parse(message)
    // if (message?.type === 'ack') return

    const date = new Date();
    date.setSeconds(0);
    date.setMilliseconds(0);
    try {
      const options = {
        method: "POST",
        body: JSON.stringify({
          "channel_id": this.channelId,
          "notification": {
            silent: false,
            // replace notification in the queue, this limits message spam. 
            // We are limited in how we want to deliever notifications because of the encryption of messages
            // We limit the number of notifications to 1 per minute
            tag: `${this.channelId}${date.getTime()}`,
            title: "You have a new message!",
            vibration: [100, 50, 100, 50, 350],
            // requireInteraction: true,
          }
        }),
        headers: {
          "Content-Type": "application/json"
        }
      }
      // console.log("Sending web notification", options)
<<<<<<< HEAD
      // ToDo: needs to be environment setting not static
      return await envNotifications.fetch("https://notifications.384.dev/notify", options)
=======
      // return await envNotifications.fetch("https://notifications.384.dev/notify", options)
      // MTG: we are reaching to a heroku endpoint here not a cloudflare one, CF doesnt support http2 fetch for notification servers
      return await fetch("https://notify.384.dev/notify", options)
>>>>>>> ff9c2ade
    } catch (err) {
      console.log(err)
      console.log("Error sending web notification")
      return err
    }
  }

  async #downloadAllData(request: Request) {
    const storage = await this.storage.list();
    const data: any = {
      roomId: this.channelId,
      // ownerKey: this.room_owner_old_format,
      // ownerId: this.ownerId,
      ownerPublicKey: this.channelData!.ownerPublicKey,
      channelKeys: this.#channelKeys,
      // guestKey: this.verified_guest,
      locked: this.locked,
      // motd: this.motd,
    };
    storage.forEach((value, key) => {
      data[key] = value;
    });
    if (await this.#verifyAuthSign(request).catch((e) => { throw e; })) {
      // additional info for OWNER
      data.adminData = { join_requests: this.joinRequests, capacity: this.channelCapacity };
      data.storageLimit = this.storageLimit;
      data.accepted_requests = this.acceptedRequests;
      // data.lockedKeys = this.lockedKeys;
      data.encryptedLockedKeys = this.encryptedLockedKeys;
      data.motherChannel = this.motherChannel;
      data.pubKeys = this.visitors;
      data.roomCapacity = this.channelCapacity;
    }
    const dataBlob = new TextEncoder().encode(JSON.stringify(data));
    return returnResult(request, dataBlob, 200);
  }

  // async #createNewChannel(request: Request): Promise<Response> {
  //   if (DEBUG) console.log("==== createNewChannel() ====")
  //   const resp = await this.#createChannel(request);
  //   if (!resp) return returnError(request, "Failed to create channel", 500);
  //   return resp;
  // }


  async #createChannel(request: Request): Promise<Response | null> {
    // request cloning is done by callee
    const url = new URL(request.url);

    const path = url.pathname.slice(1).split('/');
    if (!path || path.length === 0) return returnError(request, "Invalid path, missing new channel ID", 400);
    const newChannelId = path[0]; _sb_assert(newChannelId, "ERROR: no new channel ID");

    const jsonString = new TextDecoder().decode(await request.arrayBuffer());
    if (DEBUG) {
<<<<<<< HEAD
      console.log(`==== createChannel(${newChannelId}) ====`)
      console.log(jsonString)
      console.log("========================================")
=======
      console.log("==== createChannel(): jsonData:")
      console.log(jsonData)
      console.log("===============================")
    }

    // either admin (max size) or using storage token
    if (!(jsonData.hasOwnProperty("SERVER_SECRET") && jsonData["SERVER_SECRET"] === this.env.SERVER_SECRET)) {
      if (jsonData.hasOwnProperty("storageToken")) {
        const _storage_token = JSON.parse(jsonData["storageToken"]);
        if (DEBUG) console.log("_storage_token:", _storage_token)
        const _storage_token_hash = await this.env.LEDGER_NAMESPACE.get(_storage_token.token_hash);
        const _ledger_resp = _storage_token_hash ? JSON.parse(_storage_token_hash) : null;
        if (!_ledger_resp) returnError(request, "Having issues processing storage token", 507);
        if (_ledger_resp.used) returnError(request, "Storage token already used", 507);
        // here's what we're initializing with
        const storageTokenSize = _ledger_resp.size
        if (storageTokenSize < NEW_CHANNEL_MINIMUM_BUDGET) returnError(request, `Not enough for a new channel (minimum is ${NEW_CHANNEL_MINIMUM_BUDGET} bytes)`, 507);
        _ledger_resp.used = true; // spend it
        await this.env.LEDGER_NAMESPACE.put(_ledger_resp.token_hash, JSON.stringify(_ledger_resp))
        await this.storage.put("storageTokenSize", storageTokenSize);
        await this.storage.put("storageTokenMother", _ledger_resp.motherChannel);
        if (DEBUG) console.log("createChannel() from token: starting size: ", storageTokenSize)
      } else {
        return returnError(request, "Not authorized and/or no budget provided to create channel", 401);
      }
>>>>>>> ff9c2ade
    }

    const _cd: SBChannelData = jsonParseWrapper(jsonString, 'L1303')
    _sb_assert(_cd.channelId && _cd.ownerPublicKey && _cd.channelPublicKey && _cd.storageToken, "ERROR: invalid channel data")

    const _storage_token_hash = await this.env.LEDGER_NAMESPACE.get(_cd.storageToken!);
    const _ledger_resp = _storage_token_hash ? jsonParseWrapper(_storage_token_hash, 'L1307') : null;
    if (!_ledger_resp) return returnError(request, `Having issues processing storage token ${_cd.storageToken}, got '${_storage_token_hash}'`, 507);
    if (_ledger_resp.used) return returnError(request, "Storage token already used", 507);
    if (DEBUG) console.log("++++ createChannel() from token: ledger response: ", _ledger_resp)

    const owner = new SB384(_cd.ownerPublicKey)
    await owner.ready
    const _ownerPublicKey = owner.userPublicKey
    _sb_assert(_ownerPublicKey, "ERROR: cannot ingest / process owner public key");
    if (owner.ownerChannelId !== newChannelId)
      return returnError(request, "Owner key does not match channel id", 400);

    const storageTokenSize = _ledger_resp.size
    if (storageTokenSize < serverConstants.NEW_CHANNEL_MINIMUM_BUDGET)
      return returnError(request, `Not enough for a new channel (minimum is ${serverConstants.NEW_CHANNEL_MINIMUM_BUDGET} bytes)`, 507);

    /*
     * Above we've parsed and confirmed everything, now we carefully spend
     * the storage token and initialize the channel. We do this in a way
     * that we can recover from (most) failures.
     */
    await this.storage.put('channelData', JSON.stringify(_cd)) // now channel exists
    if (DEBUG) console.log("++++ createChannel() from token, resulting channelData:\n====\n", _cd, "\n", "====")
    if (_ledger_resp.motherChannel) {
      await this.storage.put('motherChannel', _ledger_resp.motherChannel); // now we've left breadcrumb
    } else {
      await this.storage.put('motherChannel', "<UNKNOWN>");
      console.warn('No mother channel')
    }
    _ledger_resp.used = true;
    await this.env.LEDGER_NAMESPACE.put(_cd.storageToken!, JSON.stringify(_ledger_resp)) // now token is spent
    await this.storage.put('storageLimit', storageTokenSize); // and now new channel can spend it
    if (DEBUG) console.log("++++ createChannel() from token: starting size: ", storageTokenSize)

    // // let newOwnerKeyJson: JsonWebKey;
    // if () {
    //   const _jwk = sbCrypto.StringToJWK(jsonData["userKeyString"]);
    //   if (!_jwk) return returnError(request, "Invalid user (owner) key (could not import 'userKeyString')", 400);
    //   else newOwnerKeyJson = _jwk;
    // } else if (jsonData["ownerKey"]) {

    // } else {
    //   return returnError(request, "No owner key provided (need either 'userKeyString' or older interface 'owneKey')", 400);
    // }

    // // new interface converts userKeyString first to JWK and then JSON string ... below we work from JSON string
    // const newOwnerKey = jsonData["ownerKey"] ?? JSON.stringify();
    // if (!newOwnerKey)
    //   return returnError(request, "No owner key provided", 400);

    // const newOwnerKeyJson = jsonParseWrapper(newOwnerKey, 'L1218');

    // if (!(await sbCrypto.verifyChannelId(newOwnerKeyJson, newChannelId))) {
    //   if (DEBUG) {
    //     console.log("createChannel(): newOwnerKey: ", newOwnerKey)
    //     console.log("createChannel(): generated ID: ")
    //     console.log(await sbCrypto.sb384Hash(newOwnerKeyJson))
    //     console.log("createChannel(): newChannelId: ")
    //     console.log(path[0])
    //   }
    //   return returnError(request, "Owner key does not match channel id (validation of channel viz keys failed)", 400);
    // }


    // for (const key of ["ownerKey", "encryptionKey", "signKey", "motherChannel", "visitors"]) {
    //   const newData = jsonData[key];
    //   if (newData) {
    //     if (DEBUG2) console.log("++ createChannel(): putting key, value: ", key, newData)
    //     await this.storage.put(key, newData);
    //   }
    // }
    // await this.storage.put("personalRoom", 'true');

    // // signal a new room - this will be picked up by "#initialize"
    // await this.storage.put("storageLimit", Infinity);

    // note that for a new room, "initialize" will fetch data from "this.storage" into object
    await this
      .#initialize(_cd)
      .catch(err => { return returnError(request, `Error initializing room [L1385]: ${err}`, 500) });
    if (DEBUG) console.log("++++ CREATED channel:", this.#describe());
    return null; // null means no errors
  }

  async #getChannelKeys(request: Request) {
    if (this.#channelKeys)
      return returnError(request, "Channel keys not initialized", 500);
    else
      return returnResult(request, JSON.stringify(this.#channelKeys!.channelData), 200);

    // const data: any = {};
    // data.ownerKey = this.#channelKeyStrings.ownerKey;
    // if (this.#channelKeyStrings.guestKey)
    //   data.guestKey = this.#channelKeyStrings.guestKey;
    // data.encryptionKey = this.#channelKeyStrings!.encryptionKey;
    // data.signKey = this.#channelKeyStrings.signKey;
    // if (this.locked) {
    //   if (DEBUG) {
    //     console.log("getChannelKeys(): locked... body:")
    //     console.log(request.body)
    //   }
    //   // encryptedLockedKeys .. TODO .. working on this
    //   // const encryptedLockedKey = this.encryptedLockedKeys.get(this.) || null;
    //   // if (encryptedLockedKey) {
    //   //   data.encryptedLockedKey = encryptedLockedKey;
    //   // }
    // }
    // // if (this.#channelKeyStrings.encryptedLockKey) {
    // //   data.lockedKey = this.#channelKeyStrings.encryptedLockKey;
    // // }
    // return returnResult(request, JSON.stringify(data), 200);

  }

  // used to create channels (from scratch), or upload from backup, or merge
  async #uploadData(request: Request) {
    if (DEBUG) console.log("==== uploadData() ====");
    if (DEBUG) console.log(`current storage limit: ${this.storageLimit} bytes`)

    if (!this.#channelKeys)
      return returnError(request, "UploadData but not initialized / created", 400);
    const _secret = this.env.SERVER_SECRET;
    const data = await request.arrayBuffer();
    const jsonString = new TextDecoder().decode(data);
    const jsonData = jsonParseWrapper(jsonString, 'L1416');
    if (DEBUG) {
      console.log("---- uploadData(): jsonData:")
      console.log(jsonData)
      console.log('----------------------------')
    }

    // admin/superuser, eventually this is only dev/local never production
    const requestAuthorized = jsonData.hasOwnProperty("SERVER_SECRET") && jsonData["SERVER_SECRET"] === _secret;
    const storageTokenFunded = (jsonData.hasOwnProperty("storageToken") && this.storageLimit > 0) ? true : false;

    // if (!requestAuthorized) {
    //   // if not admin, we could be owner, but for now we consume any budget
    //   const _budget_token_string = jsonData["storageToken"];
    //   if (_budget_token_string) {
    //     const _budget_token = JSON.parse(_budget_token_string);
    //     if (DEBUG) console.log("uploadData(): using budget token: ", _budget_token)
    //     const _storage_token_hash = await this.env.LEDGER_NAMESPACE.get(_budget_token.token_hash);
    //     if (!_storage_token_hash) returnError(request, "Invalid budget token", 507);
    //     const _ledger_resp = jsonParseWrapper(_storage_token_hash, 'L1329');
    //     if (DEBUG) console.log("uploadData(): _ledger_resp: ", _ledger_resp)
    //     if (_ledger_resp.used) returnError(request, "Budget token already used", 507);
    //     // spend it
    //     _ledger_resp.used = true;
    //     // we're not too picky on double-using in this case
    //     await this.env.LEDGER_NAMESPACE.put(_ledger_resp.token_hash, JSON.stringify(_ledger_resp))
    //     const newOrAddedSize = Number(_ledger_resp.size);
    //     // we check minimum levels later
    //     this.storageLimit += newOrAddedSize;
    //     await this.storage.put("storageLimit", this.storageLimit);
    //     if (DEBUG) {
    //       console.log("uploadData(): newOrAddedSize: ", newOrAddedSize)
    //       console.log("uploadData(): storageLimit: ", this.storageLimit)
    //     }
    //   }
    // }

    const { searchParams } = new URL(request.url);
    const targetChannel = searchParams.get('targetChannel');

    if ((requestAuthorized) && (jsonData.hasOwnProperty("size")) && (targetChannel === this.channelId)) {
      // we take our cue from size, see handleBuddRequest
      const size = Number(jsonData["size"]);
      _sb_assert(this.storageLimit !== undefined, "storageLimit undefined");
      const currentStorage = Number(await this.storage.get("storageLimit"));
      _sb_assert(currentStorage === this.storageLimit, "storage out of whack");
      this.storageLimit += size;
      await this.storage.put("storageLimit", this.storageLimit);
      if (DEBUG) console.log(`uploadData(): increased budget by ${this.storageLimit} bytes`)
    }

    // double check minimum budget
<<<<<<< HEAD
    if (this.storageLimit < serverConstants.NEW_CHANNEL_MINIMUM_BUDGET)
      return returnError(request, `Channel is left below minimum (minimum is ${serverConstants.NEW_CHANNEL_MINIMUM_BUDGET} bytes)`, 507);

    if ((this.channelData!.ownerPublicKey === jsonData["roomOwner"]) || requestAuthorized || storageTokenFunded) {
=======
    if (this.storageLimit < NEW_CHANNEL_MINIMUM_BUDGET)
      return returnError(request, `Channel is left below minimum (minimum is ${NEW_CHANNEL_MINIMUM_BUDGET} bytes)`, 507);

    if ((this.room_owner === jsonData["roomOwner"]) || requestAuthorized || storageTokenFunded) {
>>>>>>> ff9c2ade
      if (DEBUG) console.log("==== uploadData() allowed - creating a new channel ====")

      let entriesBuffer: Record<string, string> = {};
      let i = 0;
      for (const key in jsonData) {
        //
        // we only allow imports here of keys that correspond to messages.
        // in the json they'll look something like:
        //
        // "hvJQMhmhaIQy...ttsu5G6P0110000101110100...110010011": "{\"encrypted_contents\":{\"content\":
        // \"rZU2T5AYYFwQwHqW0AHW... very long ... zt58AF5MmEv_vLv1jGkU09\",\"iv\":\"IXsC20rryaWx9vU6\"}}",
        //
        if (key.length != 106) {
          if (DEBUG) console.log("uploadData() key skipped on 'upload': ", key)
        } else if (key.slice(0, 64) === this.channelId) {
          // the next 42 characters must be combinations of 0 and 1
          const _key = key.slice(64, 106);
          if (_key.match(/^[01]+$/)) {
            // we have a valid key, so we'll store it
            const newData = jsonData[key];
            if (newData) {
              // TODO: deduct from budget
              // we buffer writes to local object
              entriesBuffer[key] = newData;
              // but we can't do that with global
              this.env.MESSAGES_NAMESPACE.put(key, newData);
              i += 1;
              if (i > 100) {
                this.storage.put(entriesBuffer);
                entriesBuffer = {};
                i = 0;
              }
            }
          } else {
            if (DEBUG) console.log("uploadData() key not allowed (timestamp not valid): ", key)
          }
        } else {
          if (DEBUG) console.log("uploadData() key not allowed (channel id not valid): ", key)
        }
      }
      // we need to store the last batch
      if (i > 0) {
        this.storage.put(entriesBuffer);
      }
      return returnResult(request, JSON.stringify({ success: true }), 200);
    } else {
      if (DEBUG) console.log("uploadData() not allowed (room might be partially created)")
      return returnError(request, "Not authorized (neither owner keys nor admin credentials)", 401);
    }
  }

  // async #authorizeChannel(request: Request) {
  //   const _secret = this.env.SERVER_SECRET;
  //   const jsonData: any = await request.json();
  //   const requestAuthorized = jsonData.hasOwnProperty("SERVER_SECRET") && jsonData["SERVER_SECRET"] === _secret;
  //   if (requestAuthorized) {
  //     // for (const key in jsonData) { } // TODO: any other keys to check?
  //     // this.personalRoom = true;
  //     // await this.storage.put("personalRoom", 'true');
  //     this.room_owner = jsonData["room_owner"];
  //     await this.storage.put("room_owner", jsonData["ownerKey"]);
  //     return returnResult(request, JSON.stringify({ success: true }), 200);
  //   } else {
  //     return returnError(request, "Cannot authorize room: server secret did not match", 401);
  //   }
  // }
}<|MERGE_RESOLUTION|>--- conflicted
+++ resolved
@@ -24,13 +24,9 @@
 
 import type { EnvType } from './env'
 import { VERSION, DEBUG, DEBUG2 } from './env'
-<<<<<<< HEAD
 import { _sb_assert, returnResult, returnError, handleErrors, serverConstants } from './workers'
 
 console.log(`\n===============\n[channelserver] Loading version ${VERSION}\n===============\n`)
-=======
-import { _sb_assert, returnResult, returnError, handleErrors, } from './workers'
->>>>>>> ff9c2ade
 
 if (DEBUG) console.log("++++ channel server code loaded ++++ DEBUG is enabled ++++")
 if (DEBUG2) console.log("++++ DEBUG2 (verbose) enabled ++++")
@@ -50,11 +46,8 @@
         `\n${'='.repeat(msg.length)}` +
         `\n${msg}` +
         `\n${'='.repeat(msg.length)}` +
-<<<<<<< HEAD
         SEP
-=======
         `\n`
->>>>>>> ff9c2ade
       );
       if (DEBUG2) console.log(request.headers);
     }
@@ -118,13 +111,6 @@
 
 // 'path' is the request path, starting AFTER '/api/v2'
 async function handleApiRequest(path: Array<string>, request: Request, env: EnvType) {
-<<<<<<< HEAD
-=======
-  if (DEBUG) {
-    console.log(`==== handleApiRequest() path:`, path);
-    if (DEBUG2) console.log(request.headers);
-  }
->>>>>>> ff9c2ade
   try {
     switch (path[0]) {
       case 'info':
@@ -240,16 +226,8 @@
   // join_requests: Array<JsonWebKey> = [];
   // accepted_requests: Array<JsonWebKey> = [];
   // lockedKeys: Array<JsonWebKey> = []; // tracks history of lock keys
-<<<<<<< HEAD
   // room_capacity: number = 20;
   // motd: string = '';
-=======
-  encryptedLockedKeys: Map<SBUserId, string> = new Map(); // maps from visitor pubKey to encrypted locked key
-  room_capacity: number = 20;
-  ownerUnread: number = 0;
-  locked: boolean = false;
-  motd: string = ''; // MTG: do we still need motd? Couldnt this be a message type on the channel?
->>>>>>> ff9c2ade
   ledgerKey: CryptoKey | null = null;
   // personalRoom: boolean = false; // new protocol - all rooms are "personal" (this is an SSO holdover)
   messagesCursor: string | null = null; // used for 'startAfter' option
@@ -595,18 +573,11 @@
 
   // fetch most recent messages from local (worker) KV
   async #getRecentMessages(howMany: number, cursor = ''): Promise<Map<string, unknown>> {
-<<<<<<< HEAD
     const listOptions: DurableObjectListOptions = { limit: howMany, prefix: this.channelId, reverse: true };
     if (cursor !== '')
-      listOptions.startAfter = cursor;
-=======
-    const listOptions: DurableObjectListOptions = { limit: howMany, prefix: this.room_id, reverse: true };
-    if (cursor !== '') {
       //MTG: this is what we actually want, I tested with this to make sure its correct. Discovered in music app CF docs are unclear on actual behavior.
       listOptions.end = cursor;
       // listOptions.startAfter = cursor;
-    }
->>>>>>> ff9c2ade
     const keys = Array.from((await this.storage.list(listOptions)).keys());
 
     // see this blog post for details on why we're setting allowConcurrency:
@@ -1006,12 +977,7 @@
   //   return (true)
   // }
 
-<<<<<<< HEAD
   /* NOTE: current design limits this to 2^52 bytes, future limit will be 2^64 bytes */
-=======
-  // NOTE: current design limits this to 2^52 bytes, future limit will be 2^64 bytes
-  // TODO: this function has some odd behavior, needs testing. It seems to cut storage budget in half or return correctly in some cases? This was breaking when MTG was doing budd operations with the store code in sizes of 4GiB
->>>>>>> ff9c2ade
   #roundSize(size: number, roundUp = true) {
     if (size === Infinity) return Infinity; // special case
     if (size <= serverConstants.STORAGE_SIZE_MIN) size = serverConstants.STORAGE_SIZE_MIN;
@@ -1091,11 +1057,7 @@
 
     if (!targetChannel)
       return returnError(request, '[budd()]: No target channel specified', 400);
-<<<<<<< HEAD
     if (this.channelId === targetChannel)
-=======
-    if (this.room_id === targetChannel)
->>>>>>> ff9c2ade
       return returnResult(request, JSON.stringify({ success: true }), 200); // no-op
     if (!this.storageLimit) {
       if (DEBUG) console.log("storageLimit missing in mother channel (?)", this.#describe());
@@ -1320,14 +1282,10 @@
         }
       }
       // console.log("Sending web notification", options)
-<<<<<<< HEAD
       // ToDo: needs to be environment setting not static
-      return await envNotifications.fetch("https://notifications.384.dev/notify", options)
-=======
       // return await envNotifications.fetch("https://notifications.384.dev/notify", options)
       // MTG: we are reaching to a heroku endpoint here not a cloudflare one, CF doesnt support http2 fetch for notification servers
       return await fetch("https://notify.384.dev/notify", options)
->>>>>>> ff9c2ade
     } catch (err) {
       console.log(err)
       console.log("Error sending web notification")
@@ -1383,37 +1341,9 @@
 
     const jsonString = new TextDecoder().decode(await request.arrayBuffer());
     if (DEBUG) {
-<<<<<<< HEAD
       console.log(`==== createChannel(${newChannelId}) ====`)
       console.log(jsonString)
       console.log("========================================")
-=======
-      console.log("==== createChannel(): jsonData:")
-      console.log(jsonData)
-      console.log("===============================")
-    }
-
-    // either admin (max size) or using storage token
-    if (!(jsonData.hasOwnProperty("SERVER_SECRET") && jsonData["SERVER_SECRET"] === this.env.SERVER_SECRET)) {
-      if (jsonData.hasOwnProperty("storageToken")) {
-        const _storage_token = JSON.parse(jsonData["storageToken"]);
-        if (DEBUG) console.log("_storage_token:", _storage_token)
-        const _storage_token_hash = await this.env.LEDGER_NAMESPACE.get(_storage_token.token_hash);
-        const _ledger_resp = _storage_token_hash ? JSON.parse(_storage_token_hash) : null;
-        if (!_ledger_resp) returnError(request, "Having issues processing storage token", 507);
-        if (_ledger_resp.used) returnError(request, "Storage token already used", 507);
-        // here's what we're initializing with
-        const storageTokenSize = _ledger_resp.size
-        if (storageTokenSize < NEW_CHANNEL_MINIMUM_BUDGET) returnError(request, `Not enough for a new channel (minimum is ${NEW_CHANNEL_MINIMUM_BUDGET} bytes)`, 507);
-        _ledger_resp.used = true; // spend it
-        await this.env.LEDGER_NAMESPACE.put(_ledger_resp.token_hash, JSON.stringify(_ledger_resp))
-        await this.storage.put("storageTokenSize", storageTokenSize);
-        await this.storage.put("storageTokenMother", _ledger_resp.motherChannel);
-        if (DEBUG) console.log("createChannel() from token: starting size: ", storageTokenSize)
-      } else {
-        return returnError(request, "Not authorized and/or no budget provided to create channel", 401);
-      }
->>>>>>> ff9c2ade
     }
 
     const _cd: SBChannelData = jsonParseWrapper(jsonString, 'L1303')
@@ -1596,17 +1526,10 @@
     }
 
     // double check minimum budget
-<<<<<<< HEAD
     if (this.storageLimit < serverConstants.NEW_CHANNEL_MINIMUM_BUDGET)
       return returnError(request, `Channel is left below minimum (minimum is ${serverConstants.NEW_CHANNEL_MINIMUM_BUDGET} bytes)`, 507);
 
     if ((this.channelData!.ownerPublicKey === jsonData["roomOwner"]) || requestAuthorized || storageTokenFunded) {
-=======
-    if (this.storageLimit < NEW_CHANNEL_MINIMUM_BUDGET)
-      return returnError(request, `Channel is left below minimum (minimum is ${NEW_CHANNEL_MINIMUM_BUDGET} bytes)`, 507);
-
-    if ((this.room_owner === jsonData["roomOwner"]) || requestAuthorized || storageTokenFunded) {
->>>>>>> ff9c2ade
       if (DEBUG) console.log("==== uploadData() allowed - creating a new channel ====")
 
       let entriesBuffer: Record<string, string> = {};
